--- conflicted
+++ resolved
@@ -365,11 +365,7 @@
     
 The operator will install a service, you can then create an ingress for that service. To test, instantiate a gRPC client in your favourite language for [this descriptor](https://raw.githubusercontent.com/cloudstateio/cloudstate/master/examples/shoppingcart/shoppingcart.proto). You may need to also download the [`cloudstate/entitykey.proto`](https://raw.githubusercontent.com/cloudstateio/cloudstate/master/protols/frontend/cloudstate/entity.proto) and [`google/protobuf/empty.proto`](https://raw.githubusercontent.com/protocolbuffers/protobuf/master/src/google/protobuf/empty.proto) descriptors to compile it in your language. The shopping cart descriptor is deployed with debug on, so try getting the logs of the `shopping-cart` container in each of the deployed pods to see what's happening when commands are sent.
 
-<<<<<<< HEAD
-### Points of interest
-=======
 ### Points of interest in the code
->>>>>>> 254f4aff
 
 We'll start with the user function, which can be found in [`samples/js-shopping-cart`](samples/js-shopping-cart). The following files are interesting:
 
